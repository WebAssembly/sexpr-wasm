/*
 * Copyright 2016 WebAssembly Community Group participants
 *
 * Licensed under the Apache License, Version 2.0 (the "License");
 * you may not use this file except in compliance with the License.
 * You may obtain a copy of the License at
 *
 *     http://www.apache.org/licenses/LICENSE-2.0
 *
 * Unless required by applicable law or agreed to in writing, software
 * distributed under the License is distributed on an "AS IS" BASIS,
 * WITHOUT WARRANTIES OR CONDITIONS OF ANY KIND, either express or implied.
 * See the License for the specific language governing permissions and
 * limitations under the License.
 */

#include "binary-reader-objdump.h"

#include <assert.h>
#include <inttypes.h>
#include <string.h>
#include <stdio.h>

#include <algorithm>
#include <vector>

#include "binary-reader-nop.h"
#include "literal.h"

namespace wabt {

namespace {

typedef std::vector<uint32_t> Uint32Vector;

class BinaryReaderObjdumpBase : public BinaryReaderNop {
 public:
  BinaryReaderObjdumpBase(const uint8_t* data,
                          size_t size,
                          ObjdumpOptions* options);

  virtual Result BeginModule(uint32_t version);
  virtual Result BeginSection(BinarySection section_type, uint32_t size);

  virtual Result OnRelocCount(uint32_t count,
                              BinarySection section_code,
                              StringSlice section_name);
 protected:
  ObjdumpOptions* options = nullptr;
  const uint8_t* data = nullptr;
  size_t size = 0;
  bool print_details = false;
  BinarySection reloc_section = BinarySection::Invalid;
  uint32_t section_starts[kBinarySectionCount];
  bool section_found = false;
};

BinaryReaderObjdumpBase::BinaryReaderObjdumpBase(const uint8_t* data,
                                                 size_t size,
                                                 ObjdumpOptions* options)
    : options(options),
      data(data),
      size(size) {
  WABT_ZERO_MEMORY(section_starts);
}

Result BinaryReaderObjdumpBase::BeginSection(BinarySection section_code,
                                             uint32_t size) {
  section_starts[static_cast<size_t>(section_code)] = state->offset;
  return Result::Ok;
}

Result BinaryReaderObjdumpBase::BeginModule(uint32_t version) {
  switch (options->mode) {
    case ObjdumpMode::Headers:
      printf("\n");
      printf("Sections:\n\n");
      break;
    case ObjdumpMode::Details:
      printf("\n");
      printf("Section Details:\n\n");
      break;
    case ObjdumpMode::Disassemble:
      printf("\n");
      printf("Code Disassembly:\n\n");
      break;
    case ObjdumpMode::Prepass: {
      const char* last_slash = strrchr(options->infile, '/');
      const char* last_backslash = strrchr(options->infile, '\\');
      const char* basename;
      if (last_slash && last_backslash) {
        basename = std::max(last_slash, last_backslash) + 1;
      } else if (last_slash) {
        basename = last_slash + 1;
      } else if (last_backslash) {
        basename = last_backslash + 1;
      } else {
        basename = options->infile;
      }

      printf("%s:\tfile format wasm %#08x\n", basename, version);
      break;
    }
    case ObjdumpMode::RawData:
      break;
  }

  return Result::Ok;
}

Result BinaryReaderObjdumpBase::OnRelocCount(uint32_t count,
                                             BinarySection section_code,
                                             StringSlice section_name) {
  reloc_section = section_code;
  return Result::Ok;
}

class BinaryReaderObjdumpPrepass : public BinaryReaderObjdumpBase {
 public:
  BinaryReaderObjdumpPrepass(const uint8_t* data,
                             size_t size,
                             ObjdumpOptions* options);

  virtual Result OnFunctionName(uint32_t function_index,
                                StringSlice function_name);
  virtual Result OnReloc(RelocType type,
                         uint32_t offset,
                         uint32_t index,
                         int32_t addend);
};

BinaryReaderObjdumpPrepass::BinaryReaderObjdumpPrepass(const uint8_t* data,
                                                       size_t size,
                                                       ObjdumpOptions* options)
    : BinaryReaderObjdumpBase(data, size, options) {}

Result BinaryReaderObjdumpPrepass::OnFunctionName(uint32_t index,
                                                  StringSlice name) {
  options->function_names.resize(index + 1);
  options->function_names[index] = string_slice_to_string(name);
  return Result::Ok;
}

Result BinaryReaderObjdumpPrepass::OnReloc(RelocType type,
                                           uint32_t offset,
                                           uint32_t index,
                                           int32_t addend) {
  BinaryReaderObjdumpBase::OnReloc(type, offset, index, addend);
  if (reloc_section == BinarySection::Code) {
    options->code_relocations.emplace_back(type, offset, index, addend);
  }
  return Result::Ok;
}

class BinaryReaderObjdumpDisassemble : public BinaryReaderObjdumpBase {
 public:
  BinaryReaderObjdumpDisassemble(const uint8_t* data,
                                size_t size,
                                ObjdumpOptions* options);

  virtual Result BeginFunctionBody(uint32_t index);

  virtual Result OnOpcode(Opcode Opcode);
  virtual Result OnOpcodeBare();
  virtual Result OnOpcodeUint32(uint32_t value);
  virtual Result OnOpcodeUint32Uint32(uint32_t value, uint32_t value2);
  virtual Result OnOpcodeUint64(uint64_t value);
  virtual Result OnOpcodeF32(uint32_t value);
  virtual Result OnOpcodeF64(uint64_t value);
  virtual Result OnOpcodeBlockSig(uint32_t num_types, Type* sig_types);

  virtual Result OnBrTableExpr(uint32_t num_targets,
                               uint32_t* target_depths,
                               uint32_t default_target_depth);
  virtual Result OnEndExpr();
  virtual Result OnEndFunc();

 private:
  void LogOpcode(const uint8_t* data, size_t data_size, const char* fmt, ...);

  Opcode current_opcode = Opcode::Unreachable;
  size_t current_opcode_offset = 0;
  size_t last_opcode_end = 0;
  int indent_level = 0;
  uint32_t next_reloc = 0;
};

<<<<<<< HEAD
BinaryReaderObjdumpDisassemble::BinaryReaderObjdumpDisassemble(
    const uint8_t* data,
    size_t size,
    ObjdumpOptions* options)
    : BinaryReaderObjdumpBase(data, size, options) {}
=======
BinaryReaderObjdump::BinaryReaderObjdump(const uint8_t* data,
                                         size_t size,
                                         ObjdumpOptions* options)
    : BinaryReaderObjdumpBase(data, size, options),
      out_stream(init_stdout_stream()) {}

Result BinaryReaderObjdump::BeginSection(BinarySection section_code,
                                         uint32_t size) {
  section_starts[static_cast<size_t>(section_code)] = state->offset;

  const char* name = get_section_name(section_code);

  bool section_match =
      !options->section_name || !strcasecmp(options->section_name, name);
  if (section_match)
    section_found = true;

  switch (options->mode) {
    case ObjdumpMode::Prepass:
      break;
    case ObjdumpMode::Headers:
      printf("%9s start=%#010" PRIzx " end=%#010" PRIzx " (size=%#010x) ", name,
             state->offset, state->offset + size, size);
      break;
    case ObjdumpMode::Details:
      if (section_match) {
        if (section_code != BinarySection::Code)
          printf("%s:\n", name);
        print_details = true;
      } else {
        print_details = false;
      }
      break;
    case ObjdumpMode::RawData:
      if (section_match) {
        printf("\nContents of section %s:\n", name);
        write_memory_dump(out_stream, data + state->offset, size, state->offset,
                          PrintChars::Yes, nullptr, nullptr);
      }
      break;
    case ObjdumpMode::Disassemble:
      break;
  }
  return Result::Ok;
}

Result BinaryReaderObjdump::BeginCustomSection(uint32_t size,
                                               StringSlice section_name) {
  PrintDetails(" - name: \"" PRIstringslice "\"\n",
               WABT_PRINTF_STRING_SLICE_ARG(section_name));
  if (options->mode == ObjdumpMode::Headers) {
    printf("\"" PRIstringslice "\"\n",
           WABT_PRINTF_STRING_SLICE_ARG(section_name));
  }
  return Result::Ok;
}

Result BinaryReaderObjdump::OnCount(uint32_t count) {
  if (options->mode == ObjdumpMode::Headers) {
    printf("count: %d\n", count);
  }
  return Result::Ok;
}

Result BinaryReaderObjdump::BeginModule(uint32_t version) {
  if (options->print_header) {
    const char* last_slash = strrchr(options->infile, '/');
    const char* last_backslash = strrchr(options->infile, '\\');
    const char* basename;
    if (last_slash && last_backslash) {
      basename = std::max(last_slash, last_backslash) + 1;
    } else if (last_slash) {
      basename = last_slash + 1;
    } else if (last_backslash) {
      basename = last_backslash + 1;
    } else {
      basename = options->infile;
    }
    printf("%s:\tfile format wasm %#x\n", basename, version);
    header_printed = true;
  }

  switch (options->mode) {
    case ObjdumpMode::Headers:
      printf("\n");
      printf("Sections:\n\n");
      break;
    case ObjdumpMode::Details:
      printf("\n");
      printf("Section Details:\n\n");
      break;
    case ObjdumpMode::Disassemble:
      printf("\n");
      printf("Code Disassembly:\n\n");
      break;
    case ObjdumpMode::RawData:
    case ObjdumpMode::Prepass:
      break;
  }

  return Result::Ok;
}

Result BinaryReaderObjdump::EndModule() {
  if (options->section_name) {
    if (!section_found) {
      printf("Section not found: %s\n", options->section_name);
      return Result::Error;
    }
  }

  return Result::Ok;
}

Result BinaryReaderObjdump::OnOpcode(Opcode opcode) {
  if (options->mode != ObjdumpMode::Disassemble)
    return Result::Ok;
>>>>>>> 56ac5cb1

Result BinaryReaderObjdumpDisassemble::OnOpcode(Opcode opcode) {
  if (options->debug) {
    const char* opcode_name = get_opcode_name(opcode);
    printf("on_opcode: %#" PRIzx ": %s\n", state->offset, opcode_name);
  }

  if (last_opcode_end) {
    if (state->offset != last_opcode_end + 1) {
      uint8_t missing_opcode = data[last_opcode_end];
      const char* opcode_name =
          get_opcode_name(static_cast<Opcode>(missing_opcode));
      fprintf(stderr, "warning: %#" PRIzx " missing opcode callback at %#" PRIzx
                      " (%#02x=%s)\n",
              state->offset, last_opcode_end + 1, data[last_opcode_end],
              opcode_name);
      return Result::Error;
    }
  }

  current_opcode_offset = state->offset;
  current_opcode = opcode;
  return Result::Ok;
}

#define IMMEDIATE_OCTET_COUNT 9

void BinaryReaderObjdumpDisassemble::LogOpcode(const uint8_t* data,
                                              size_t data_size,
                                              const char* fmt,
                                              ...) {
  size_t offset = current_opcode_offset;

  // Print binary data
  printf(" %06" PRIzx ": %02x", offset - 1,
         static_cast<unsigned>(current_opcode));
  for (size_t i = 0; i < data_size && i < IMMEDIATE_OCTET_COUNT;
       i++, offset++) {
    printf(" %02x", data[offset]);
  }
  for (size_t i = data_size + 1; i < IMMEDIATE_OCTET_COUNT; i++) {
    printf("   ");
  }
  printf(" | ");

  // Print disassemble
  int indent_level = this->indent_level;
  if (current_opcode == Opcode::Else)
    indent_level--;
  for (int j = 0; j < indent_level; j++) {
    printf("  ");
  }

  const char* opcode_name = get_opcode_name(current_opcode);
  printf("%s", opcode_name);
  if (fmt) {
    printf(" ");
    va_list args;
    va_start(args, fmt);
    vprintf(fmt, args);
    va_end(args);
  }

  printf("\n");

  last_opcode_end = current_opcode_offset + data_size;

  if (options->relocs) {
    if (next_reloc < options->code_relocations.size()) {
      Reloc* reloc = &options->code_relocations[next_reloc];
      size_t code_start =
          section_starts[static_cast<size_t>(BinarySection::Code)];
      size_t abs_offset = code_start + reloc->offset;
      if (last_opcode_end > abs_offset) {
        printf("           %06" PRIzx ": %-18s %d", abs_offset,
               get_reloc_type_name(reloc->type), reloc->index);
        switch (reloc->type) {
          case RelocType::MemoryAddressLEB:
          case RelocType::MemoryAddressSLEB:
          case RelocType::MemoryAddressI32:
            printf(" + %d", reloc->addend);
            break;
          default:
            break;
        }
        printf("\n");
        next_reloc++;
      }
    }
  }
}

Result BinaryReaderObjdumpDisassemble::OnOpcodeBare() {
  LogOpcode(data, 0, nullptr);
  return Result::Ok;
}

Result BinaryReaderObjdumpDisassemble::OnOpcodeUint32(uint32_t value) {
  size_t immediate_len = state->offset - current_opcode_offset;
  LogOpcode(data, immediate_len, "%#x", value);
  return Result::Ok;
}

Result BinaryReaderObjdumpDisassemble::OnOpcodeUint32Uint32(uint32_t value,
                                                 uint32_t value2) {
  size_t immediate_len = state->offset - current_opcode_offset;
  LogOpcode(data, immediate_len, "%lu %lu", value, value2);
  return Result::Ok;
}

Result BinaryReaderObjdumpDisassemble::OnOpcodeUint64(uint64_t value) {
  size_t immediate_len = state->offset - current_opcode_offset;
  LogOpcode(data, immediate_len, "%d", value);
  return Result::Ok;
}

Result BinaryReaderObjdumpDisassemble::OnOpcodeF32(uint32_t value) {
  size_t immediate_len = state->offset - current_opcode_offset;
  char buffer[WABT_MAX_FLOAT_HEX];
  write_float_hex(buffer, sizeof(buffer), value);
  LogOpcode(data, immediate_len, buffer);
  return Result::Ok;
}

Result BinaryReaderObjdumpDisassemble::OnOpcodeF64(uint64_t value) {
  size_t immediate_len = state->offset - current_opcode_offset;
  char buffer[WABT_MAX_DOUBLE_HEX];
  write_double_hex(buffer, sizeof(buffer), value);
  LogOpcode(data, immediate_len, buffer);
  return Result::Ok;
}

Result BinaryReaderObjdumpDisassemble::OnBrTableExpr(
    uint32_t num_targets,
    uint32_t* target_depths,
    uint32_t default_target_depth) {
  size_t immediate_len = state->offset - current_opcode_offset;
  /* TODO(sbc): Print targets */
  LogOpcode(data, immediate_len, nullptr);
  return Result::Ok;
}

Result BinaryReaderObjdumpDisassemble::OnEndFunc() {
  LogOpcode(nullptr, 0, nullptr);
  return Result::Ok;
}

Result BinaryReaderObjdumpDisassemble::OnEndExpr() {
  indent_level--;
  assert(indent_level >= 0);
  LogOpcode(nullptr, 0, nullptr);
  return Result::Ok;
}

Result BinaryReaderObjdumpDisassemble::BeginFunctionBody(uint32_t index) {
  if (index < options->function_names.size() &&
      !options->function_names[index].empty())
    printf("%06" PRIzx " <%s>:\n", state->offset,
           options->function_names[index].c_str());
  else
    printf("%06" PRIzx " func[%d]:\n", state->offset, index);

  last_opcode_end = 0;
  return Result::Ok;
}

const char* type_name(Type type) {
  switch (type) {
    case Type::I32:
      return "i32";

    case Type::I64:
      return "i64";

    case Type::F32:
      return "f32";

    case Type::F64:
      return "f64";

    default:
      assert(0);
      return "INVALID TYPE";
  }
}

Result BinaryReaderObjdumpDisassemble::OnOpcodeBlockSig(uint32_t num_types,
                                                       Type* sig_types) {
  if (num_types)
    LogOpcode(data, 1, "%s", type_name(*sig_types));
  else
    LogOpcode(data, 1, nullptr);
  indent_level++;
  return Result::Ok;
}

class BinaryReaderObjdump : public BinaryReaderObjdumpBase {
 public:
  BinaryReaderObjdump(const uint8_t* data,
                      size_t size,
                      ObjdumpOptions* options);

  virtual Result EndModule();
  virtual Result BeginSection(BinarySection section_type, uint32_t size);
  virtual Result BeginCustomSection(uint32_t size, StringSlice section_name);

  virtual Result OnTypeCount(uint32_t count);
  virtual Result OnType(uint32_t index,
                        uint32_t param_count,
                        Type* param_types,
                        uint32_t result_count,
                        Type* result_types);

  virtual Result OnImportCount(uint32_t count);
  virtual Result OnImportFunc(uint32_t import_index,
                              StringSlice module_name,
                              StringSlice field_name,
                              uint32_t func_index,
                              uint32_t sig_index);
  virtual Result OnImportTable(uint32_t import_index,
                               StringSlice module_name,
                               StringSlice field_name,
                               uint32_t table_index,
                               Type elem_type,
                               const Limits* elem_limits);
  virtual Result OnImportMemory(uint32_t import_index,
                                StringSlice module_name,
                                StringSlice field_name,
                                uint32_t memory_index,
                                const Limits* page_limits);
  virtual Result OnImportGlobal(uint32_t import_index,
                                StringSlice module_name,
                                StringSlice field_name,
                                uint32_t global_index,
                                Type type,
                                bool mutable_);

  virtual Result OnFunctionCount(uint32_t count);
  virtual Result OnFunction(uint32_t index, uint32_t sig_index);

  virtual Result OnTableCount(uint32_t count);
  virtual Result OnTable(uint32_t index,
                         Type elem_type,
                         const Limits* elem_limits);

  virtual Result OnMemoryCount(uint32_t count);
  virtual Result OnMemory(uint32_t index, const Limits* limits);

  virtual Result OnGlobalCount(uint32_t count);
  virtual Result BeginGlobal(uint32_t index, Type type, bool mutable_);

  virtual Result OnExportCount(uint32_t count);
  virtual Result OnExport(uint32_t index,
                          ExternalKind kind,
                          uint32_t item_index,
                          StringSlice name);

  virtual Result OnFunctionBodyCount(uint32_t count);

  virtual Result OnElemSegmentCount(uint32_t count);
  virtual Result BeginElemSegment(uint32_t index, uint32_t table_index);
  virtual Result OnElemSegmentFunctionIndex(uint32_t index,
                                            uint32_t func_index);

  virtual Result OnDataSegmentCount(uint32_t count);
  virtual Result BeginDataSegment(uint32_t index, uint32_t memory_index);
  virtual Result OnDataSegmentData(uint32_t index,
                                   const void* data,
                                   uint32_t size);

  virtual Result OnFunctionName(uint32_t function_index,
                                StringSlice function_name);
  virtual Result OnLocalName(uint32_t function_index,
                             uint32_t local_index,
                             StringSlice local_name);

  virtual Result OnInitExprF32ConstExpr(uint32_t index, uint32_t value);
  virtual Result OnInitExprF64ConstExpr(uint32_t index, uint64_t value);
  virtual Result OnInitExprGetGlobalExpr(uint32_t index, uint32_t global_index);
  virtual Result OnInitExprI32ConstExpr(uint32_t index, uint32_t value);
  virtual Result OnInitExprI64ConstExpr(uint32_t index, uint64_t value);

  virtual Result OnRelocCount(uint32_t count,
                              BinarySection section_code,
                              StringSlice section_name);
  virtual Result OnReloc(RelocType type,
                         uint32_t offset,
                         uint32_t index,
                         int32_t addend);

 private:
  bool ShouldPrintDetails();
  void PrintDetails(const char* fmt, ...);
  Result OnCount(uint32_t count);

  Stream* out_stream;
};

BinaryReaderObjdump::BinaryReaderObjdump(const uint8_t* data,
                                         size_t size,
                                         ObjdumpOptions* options)
    : BinaryReaderObjdumpBase(data, size, options),
      out_stream(init_stdout_stream()) {}

Result BinaryReaderObjdump::BeginCustomSection(uint32_t size,
                                               StringSlice section_name) {
  PrintDetails(" - name: \"" PRIstringslice "\"\n",
               WABT_PRINTF_STRING_SLICE_ARG(section_name));
  if (options->mode == ObjdumpMode::Headers) {
    printf("\"" PRIstringslice "\"\n",
           WABT_PRINTF_STRING_SLICE_ARG(section_name));
  }
  return Result::Ok;
}

Result BinaryReaderObjdump::BeginSection(BinarySection section_code,
                                         uint32_t size) {
  BinaryReaderObjdumpBase::BeginSection(section_code, size);

  const char* name = get_section_name(section_code);

  bool section_match =
      !options->section_name || !strcasecmp(options->section_name, name);
  if (section_match)
    section_found = true;

  switch (options->mode) {
    case ObjdumpMode::Headers:
      printf("%9s start=%#010" PRIzx " end=%#010" PRIzx " (size=%#010x) ", name,
             state->offset, state->offset + size, size);
      break;
    case ObjdumpMode::Details:
      if (section_match) {
        if (section_code != BinarySection::Code)
          printf("%s:\n", name);
        print_details = true;
      } else {
        print_details = false;
      }
      break;
    case ObjdumpMode::RawData:
      if (section_match) {
        printf("\nContents of section %s:\n", name);
        write_memory_dump(out_stream, data + state->offset, size, state->offset,
                          PrintChars::Yes, nullptr, nullptr);
      }
      break;
    case ObjdumpMode::Prepass:
    case ObjdumpMode::Disassemble:
      break;
  }
  return Result::Ok;
}

bool BinaryReaderObjdump::ShouldPrintDetails() {
  if (options->mode != ObjdumpMode::Details)
    return false;
  return print_details;
}

void WABT_PRINTF_FORMAT(2, 3)
    BinaryReaderObjdump::PrintDetails(const char* fmt, ...) {
  if (!ShouldPrintDetails())
    return;
  va_list args;
  va_start(args, fmt);
  vprintf(fmt, args);
  va_end(args);
}

Result BinaryReaderObjdump::OnCount(uint32_t count) {
  if (options->mode == ObjdumpMode::Headers) {
    printf("count: %d\n", count);
  }
  return Result::Ok;
}

Result BinaryReaderObjdump::EndModule() {
  if (options->section_name && !section_found) {
    printf("Section not found: %s\n", options->section_name);
    return Result::Error;
  }

  return Result::Ok;
}

Result BinaryReaderObjdump::OnTypeCount(uint32_t count) {
  return OnCount(count);
}

Result BinaryReaderObjdump::OnType(uint32_t index,
                                   uint32_t param_count,
                                   Type* param_types,
                                   uint32_t result_count,
                                   Type* result_types) {
  if (!ShouldPrintDetails())
    return Result::Ok;
  printf(" - [%d] (", index);
  for (uint32_t i = 0; i < param_count; i++) {
    if (i != 0) {
      printf(", ");
    }
    printf("%s", type_name(param_types[i]));
  }
  printf(") -> ");
  if (result_count)
    printf("%s", type_name(result_types[0]));
  else
    printf("nil");
  printf("\n");
  return Result::Ok;
}

Result BinaryReaderObjdump::OnFunctionCount(uint32_t count) {
  return OnCount(count);
}

Result BinaryReaderObjdump::OnFunction(uint32_t index, uint32_t sig_index) {
  PrintDetails(" - func[%d] sig=%d\n", index, sig_index);
  return Result::Ok;
}

Result BinaryReaderObjdump::OnFunctionBodyCount(uint32_t count) {
  return OnCount(count);
}

Result BinaryReaderObjdump::OnImportCount(uint32_t count) {
  return OnCount(count);
}

Result BinaryReaderObjdump::OnImportFunc(uint32_t import_index,
                                         StringSlice module_name,
                                         StringSlice field_name,
                                         uint32_t func_index,
                                         uint32_t sig_index) {
  PrintDetails(" - func[%d] sig=%d <- " PRIstringslice "." PRIstringslice "\n",
               func_index, sig_index, WABT_PRINTF_STRING_SLICE_ARG(module_name),
               WABT_PRINTF_STRING_SLICE_ARG(field_name));
  return Result::Ok;
}

Result BinaryReaderObjdump::OnImportTable(uint32_t import_index,
                                          StringSlice module_name,
                                          StringSlice field_name,
                                          uint32_t table_index,
                                          Type elem_type,
                                          const Limits* elem_limits) {
  PrintDetails(" - " PRIstringslice "." PRIstringslice
               " -> table elem_type=%s init=%" PRId64 " max=%" PRId64 "\n",
               WABT_PRINTF_STRING_SLICE_ARG(module_name),
               WABT_PRINTF_STRING_SLICE_ARG(field_name),
               get_type_name(elem_type), elem_limits->initial,
               elem_limits->max);
  return Result::Ok;
}

Result BinaryReaderObjdump::OnImportMemory(uint32_t import_index,
                                           StringSlice module_name,
                                           StringSlice field_name,
                                           uint32_t memory_index,
                                           const Limits* page_limits) {
  PrintDetails(" - " PRIstringslice "." PRIstringslice " -> memory\n",
               WABT_PRINTF_STRING_SLICE_ARG(module_name),
               WABT_PRINTF_STRING_SLICE_ARG(field_name));
  return Result::Ok;
}

Result BinaryReaderObjdump::OnImportGlobal(uint32_t import_index,
                                           StringSlice module_name,
                                           StringSlice field_name,
                                           uint32_t global_index,
                                           Type type,
                                           bool mutable_) {
  PrintDetails(" - global[%d] %s mutable=%d <- " PRIstringslice
               "." PRIstringslice "\n",
               global_index, get_type_name(type), mutable_,
               WABT_PRINTF_STRING_SLICE_ARG(module_name),
               WABT_PRINTF_STRING_SLICE_ARG(field_name));
  return Result::Ok;
}

Result BinaryReaderObjdump::OnMemoryCount(uint32_t count) {
  return OnCount(count);
}

Result BinaryReaderObjdump::OnMemory(uint32_t index,
                                     const Limits* page_limits) {
  PrintDetails(" - memory[%d] pages: initial=%" PRId64, index,
               page_limits->initial);
  if (page_limits->has_max)
    PrintDetails(" max=%" PRId64, page_limits->max);
  PrintDetails("\n");
  return Result::Ok;
}

Result BinaryReaderObjdump::OnTableCount(uint32_t count) {
  return OnCount(count);
}

Result BinaryReaderObjdump::OnTable(uint32_t index,
                                    Type elem_type,
                                    const Limits* elem_limits) {
  PrintDetails(" - table[%d] type=%s initial=%" PRId64, index,
               get_type_name(elem_type), elem_limits->initial);
  if (elem_limits->has_max)
    PrintDetails(" max=%" PRId64, elem_limits->max);
  PrintDetails("\n");
  return Result::Ok;
}

Result BinaryReaderObjdump::OnExportCount(uint32_t count) {
  return OnCount(count);
}

Result BinaryReaderObjdump::OnExport(uint32_t index,
                                     ExternalKind kind,
                                     uint32_t item_index,
                                     StringSlice name) {
  PrintDetails(" - %s[%d] ", get_kind_name(kind), item_index);
  PrintDetails(PRIstringslice, WABT_PRINTF_STRING_SLICE_ARG(name));
  PrintDetails("\n");
  return Result::Ok;
}

Result BinaryReaderObjdump::OnElemSegmentFunctionIndex(uint32_t index,
                                                       uint32_t func_index) {
  PrintDetails("  - func[%d]\n", func_index);
  return Result::Ok;
}

Result BinaryReaderObjdump::OnElemSegmentCount(uint32_t count) {
  return OnCount(count);
}

Result BinaryReaderObjdump::BeginElemSegment(uint32_t index,
                                             uint32_t table_index) {
  PrintDetails(" - segment[%d] table=%d\n", index, table_index);
  return Result::Ok;
}

Result BinaryReaderObjdump::OnGlobalCount(uint32_t count) {
  return OnCount(count);
}

Result BinaryReaderObjdump::BeginGlobal(uint32_t index,
                                        Type type,
                                        bool mutable_) {
  PrintDetails(" - global[%d] %s mutable=%d", index, get_type_name(type),
               mutable_);
  return Result::Ok;
}

Result BinaryReaderObjdump::OnInitExprF32ConstExpr(uint32_t index,
                                                   uint32_t value) {
  char buffer[WABT_MAX_FLOAT_HEX];
  write_float_hex(buffer, sizeof(buffer), value);
  PrintDetails(" - init f32=%s\n", buffer);
  return Result::Ok;
}

Result BinaryReaderObjdump::OnInitExprF64ConstExpr(uint32_t index,
                                                   uint64_t value) {
  char buffer[WABT_MAX_DOUBLE_HEX];
  write_float_hex(buffer, sizeof(buffer), value);
  PrintDetails(" - init f64=%s\n", buffer);
  return Result::Ok;
}

Result BinaryReaderObjdump::OnInitExprGetGlobalExpr(uint32_t index,
                                                    uint32_t global_index) {
  PrintDetails(" - init global=%d\n", global_index);
  return Result::Ok;
}

Result BinaryReaderObjdump::OnInitExprI32ConstExpr(uint32_t index,
                                                   uint32_t value) {
  PrintDetails(" - init i32=%d\n", value);
  return Result::Ok;
}

Result BinaryReaderObjdump::OnInitExprI64ConstExpr(uint32_t index,
                                                   uint64_t value) {
  PrintDetails(" - init i64=%" PRId64 "\n", value);
  return Result::Ok;
}

Result BinaryReaderObjdump::OnFunctionName(uint32_t index, StringSlice name) {
  PrintDetails(" - func[%d] " PRIstringslice "\n", index,
               WABT_PRINTF_STRING_SLICE_ARG(name));
  return Result::Ok;
}

Result BinaryReaderObjdump::OnLocalName(uint32_t func_index,
                                        uint32_t local_index,
                                        StringSlice name) {
  if (name.length) {
    PrintDetails(" - func[%d] local[%d] " PRIstringslice "\n", func_index,
                 local_index, WABT_PRINTF_STRING_SLICE_ARG(name));
  }
  return Result::Ok;
}

Result BinaryReaderObjdump::OnDataSegmentCount(uint32_t count) {
  return OnCount(count);
}


Result BinaryReaderObjdump::BeginDataSegment(uint32_t index,
                                             uint32_t memory_index) {
  PrintDetails(" - memory[%d]", memory_index);
  return Result::Ok;
}

Result BinaryReaderObjdump::OnDataSegmentData(uint32_t index,
                                              const void* src_data,
                                              uint32_t size) {
  if (ShouldPrintDetails()) {
    write_memory_dump(out_stream, src_data, size, 0, PrintChars::Yes, "  - ",
                      nullptr);
  }
  return Result::Ok;
}

Result BinaryReaderObjdump::OnRelocCount(uint32_t count,
                                         BinarySection section_code,
                                         StringSlice section_name) {
  BinaryReaderObjdumpBase::OnRelocCount(count, section_code, section_name);
  PrintDetails("  - section: %s\n", get_section_name(section_code));
  return Result::Ok;
}

Result BinaryReaderObjdump::OnReloc(RelocType type,
                                    uint32_t offset,
                                    uint32_t index,
                                    int32_t addend) {
  uint32_t total_offset =
      section_starts[static_cast<size_t>(reloc_section)] + offset;
  PrintDetails("   - %-18s idx=%#-4x addend=%#-4x offset=%#x(file=%#x)\n",
               get_reloc_type_name(type), index, addend, offset, total_offset);
  return Result::Ok;
}

}  // namespace

Result read_binary_objdump(const uint8_t* data,
                           size_t size,
                           ObjdumpOptions* options) {
  ReadBinaryOptions read_options = WABT_READ_BINARY_OPTIONS_DEFAULT;
  read_options.read_debug_names = true;
  read_options.log_stream = options->log_stream;

  switch (options->mode) {
    case ObjdumpMode::Prepass: {
      BinaryReaderObjdumpPrepass reader(data, size, options);
      return read_binary(data, size, &reader, &read_options);
    }
    case ObjdumpMode::Disassemble: {
      BinaryReaderObjdumpDisassemble reader(data, size, options);
      return read_binary(data, size, &reader, &read_options);
    }
    default: {
      BinaryReaderObjdump reader(data, size, options);
      return read_binary(data, size, &reader, &read_options);
    }
  }
}

}  // namespace wabt<|MERGE_RESOLUTION|>--- conflicted
+++ resolved
@@ -98,7 +98,7 @@
         basename = options->infile;
       }
 
-      printf("%s:\tfile format wasm %#08x\n", basename, version);
+      printf("%s:\tfile format wasm %#x\n", basename, version);
       break;
     }
     case ObjdumpMode::RawData:
@@ -185,131 +185,11 @@
   uint32_t next_reloc = 0;
 };
 
-<<<<<<< HEAD
 BinaryReaderObjdumpDisassemble::BinaryReaderObjdumpDisassemble(
     const uint8_t* data,
     size_t size,
     ObjdumpOptions* options)
     : BinaryReaderObjdumpBase(data, size, options) {}
-=======
-BinaryReaderObjdump::BinaryReaderObjdump(const uint8_t* data,
-                                         size_t size,
-                                         ObjdumpOptions* options)
-    : BinaryReaderObjdumpBase(data, size, options),
-      out_stream(init_stdout_stream()) {}
-
-Result BinaryReaderObjdump::BeginSection(BinarySection section_code,
-                                         uint32_t size) {
-  section_starts[static_cast<size_t>(section_code)] = state->offset;
-
-  const char* name = get_section_name(section_code);
-
-  bool section_match =
-      !options->section_name || !strcasecmp(options->section_name, name);
-  if (section_match)
-    section_found = true;
-
-  switch (options->mode) {
-    case ObjdumpMode::Prepass:
-      break;
-    case ObjdumpMode::Headers:
-      printf("%9s start=%#010" PRIzx " end=%#010" PRIzx " (size=%#010x) ", name,
-             state->offset, state->offset + size, size);
-      break;
-    case ObjdumpMode::Details:
-      if (section_match) {
-        if (section_code != BinarySection::Code)
-          printf("%s:\n", name);
-        print_details = true;
-      } else {
-        print_details = false;
-      }
-      break;
-    case ObjdumpMode::RawData:
-      if (section_match) {
-        printf("\nContents of section %s:\n", name);
-        write_memory_dump(out_stream, data + state->offset, size, state->offset,
-                          PrintChars::Yes, nullptr, nullptr);
-      }
-      break;
-    case ObjdumpMode::Disassemble:
-      break;
-  }
-  return Result::Ok;
-}
-
-Result BinaryReaderObjdump::BeginCustomSection(uint32_t size,
-                                               StringSlice section_name) {
-  PrintDetails(" - name: \"" PRIstringslice "\"\n",
-               WABT_PRINTF_STRING_SLICE_ARG(section_name));
-  if (options->mode == ObjdumpMode::Headers) {
-    printf("\"" PRIstringslice "\"\n",
-           WABT_PRINTF_STRING_SLICE_ARG(section_name));
-  }
-  return Result::Ok;
-}
-
-Result BinaryReaderObjdump::OnCount(uint32_t count) {
-  if (options->mode == ObjdumpMode::Headers) {
-    printf("count: %d\n", count);
-  }
-  return Result::Ok;
-}
-
-Result BinaryReaderObjdump::BeginModule(uint32_t version) {
-  if (options->print_header) {
-    const char* last_slash = strrchr(options->infile, '/');
-    const char* last_backslash = strrchr(options->infile, '\\');
-    const char* basename;
-    if (last_slash && last_backslash) {
-      basename = std::max(last_slash, last_backslash) + 1;
-    } else if (last_slash) {
-      basename = last_slash + 1;
-    } else if (last_backslash) {
-      basename = last_backslash + 1;
-    } else {
-      basename = options->infile;
-    }
-    printf("%s:\tfile format wasm %#x\n", basename, version);
-    header_printed = true;
-  }
-
-  switch (options->mode) {
-    case ObjdumpMode::Headers:
-      printf("\n");
-      printf("Sections:\n\n");
-      break;
-    case ObjdumpMode::Details:
-      printf("\n");
-      printf("Section Details:\n\n");
-      break;
-    case ObjdumpMode::Disassemble:
-      printf("\n");
-      printf("Code Disassembly:\n\n");
-      break;
-    case ObjdumpMode::RawData:
-    case ObjdumpMode::Prepass:
-      break;
-  }
-
-  return Result::Ok;
-}
-
-Result BinaryReaderObjdump::EndModule() {
-  if (options->section_name) {
-    if (!section_found) {
-      printf("Section not found: %s\n", options->section_name);
-      return Result::Error;
-    }
-  }
-
-  return Result::Ok;
-}
-
-Result BinaryReaderObjdump::OnOpcode(Opcode opcode) {
-  if (options->mode != ObjdumpMode::Disassemble)
-    return Result::Ok;
->>>>>>> 56ac5cb1
 
 Result BinaryReaderObjdumpDisassemble::OnOpcode(Opcode opcode) {
   if (options->debug) {
