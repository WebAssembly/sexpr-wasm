--- conflicted
+++ resolved
@@ -339,12 +339,8 @@
       basename = last_backslash + 1;
     } else {
       basename = options->infile;
-<<<<<<< HEAD
-    printf("%s:\tfile format wasm %#010x\n", basename, version);
-=======
     }
-    printf("%s:\tfile format wasm %#08x\n", basename, version);
->>>>>>> 02c340c6
+    printf("%s:\tfile format wasm %#x\n", basename, version);
     header_printed = true;
   }
 
