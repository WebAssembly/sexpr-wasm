--- conflicted
+++ resolved
@@ -174,14 +174,7 @@
                       const Limits* limits1 = nullptr,
                       const Limits* limits2 = nullptr,
                       const Limits* limits3 = nullptr);
-<<<<<<< HEAD
-  Result OnEnd(Label* label,
-               TypeVector& check_type,
-               const char* sig_desc,
-               const char* end_desc);
-=======
   Result OnEnd(Label* label, const char* sig_desc, const char* end_desc);
->>>>>>> 16ab4349
 
   template <typename... Args>
   void PrintStackIfFailed(Result result, const char* desc, Args... args) {
