--- conflicted
+++ resolved
@@ -40,34 +40,17 @@
 namespace {
 
 struct LabelNode {
-<<<<<<< HEAD
   LabelNode();
-  LabelNode(LabelType, Expr** first);
+  LabelNode(LabelType, ExprList* exprs);
 
   LabelType label_type;
-  Expr** first;
-  Expr* last;
+  ExprList* exprs;
   Expr* context;
 };
 
-LabelNode::LabelNode()
-    : label_type(LabelType::First),
-      first(nullptr),
-      last(nullptr),
-      context(nullptr) {}
-
-LabelNode::LabelNode(LabelType label_type, Expr** first)
-    : label_type(label_type), first(first), last(nullptr), context(nullptr) {}
-=======
-  LabelNode(LabelType, ExprList* exprs);
-
-  LabelType label_type;
-  ExprList* exprs;
-};
-
 LabelNode::LabelNode(LabelType label_type, ExprList* exprs)
-    : label_type(label_type), exprs(exprs) {}
->>>>>>> 193f08d7
+    : label_type(label_type), exprs(exprs), context(nullptr) {}
+
 
 class BinaryReaderIR : public BinaryReaderNop {
  public:
