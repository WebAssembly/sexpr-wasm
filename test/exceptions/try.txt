;;; TOOL: wast2wasm
;;; FLAGS: --future-exceptions
;;; ERROR: 1
(module
  (except $ex i32)
  (func (result i32)
<<<<<<< HEAD
    (try $try1
      (block (result i32)
=======
    (try $try1 (result i32)
      (nop)
      (i32.const 7)
      (catch $ex
>>>>>>> 4e5f32c1
        (nop)
      )
<<<<<<< HEAD
      (catch $ex
        (nop)
      )
=======
>>>>>>> 4e5f32c1
      (catch_all
        (rethrow $try1)
      )
    )
  )
) 
(;; STDERR ;;;
TryBlock: don't know how to visit
;;; STDERR ;;)<|MERGE_RESOLUTION|>--- conflicted
+++ resolved
@@ -4,23 +4,12 @@
 (module
   (except $ex i32)
   (func (result i32)
-<<<<<<< HEAD
-    (try $try1
-      (block (result i32)
-=======
     (try $try1 (result i32)
       (nop)
       (i32.const 7)
       (catch $ex
->>>>>>> 4e5f32c1
         (nop)
       )
-<<<<<<< HEAD
-      (catch $ex
-        (nop)
-      )
-=======
->>>>>>> 4e5f32c1
       (catch_all
         (rethrow $try1)
       )
